--- conflicted
+++ resolved
@@ -104,10 +104,7 @@
         error instanceof Error &&
         (/Network\.enable timed out/i.test(error.message) ||
           /Page\.addScriptToEvaluateOnNewDocument timed out/i.test(error.message) ||
-<<<<<<< HEAD
           /Performance\.enable timed out/i.test(error.message) ||
-=======
->>>>>>> ebf08963
           /Failed to launch the browser process/i.test(error.message));
       if (!hasNext || !isRecoverableShellError) {
         break;
