--- conflicted
+++ resolved
@@ -103,10 +103,7 @@
         isShell &&
         error instanceof Error &&
         (/Network\.enable timed out/i.test(error.message) ||
-<<<<<<< HEAD
           /Page\.addScriptToEvaluateOnNewDocument timed out/i.test(error.message) ||
-=======
->>>>>>> 0c16df05
           /Failed to launch the browser process/i.test(error.message));
       if (!hasNext || !isRecoverableShellError) {
         break;
