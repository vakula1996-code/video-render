--- conflicted
+++ resolved
@@ -192,10 +192,7 @@
 }
 
 export async function compareFrameSequences(options: CompareFrameSequencesOptions): Promise<RegressionSummary> {
-<<<<<<< HEAD
   const [{ PNG }, pixelmatchFn] = await Promise.all([loadPngModule(), loadPixelmatch()]);
-=======
->>>>>>> 63d28a81
   const [actualFiles, baselineFiles] = await Promise.all([
     collectPngs(options.actualDir),
     collectPngs(options.baselineDir),
@@ -215,20 +212,12 @@
   for (const file of intersection) {
     const baselinePath = join(options.baselineDir, file);
     const actualPath = join(options.actualDir, file);
-<<<<<<< HEAD
     const [baselinePng, actualPng] = await Promise.all([readPng(baselinePath, PNG), readPng(actualPath, PNG)]);
-=======
-    const [baselinePng, actualPng] = await Promise.all([readPng(baselinePath), readPng(actualPath)]);
->>>>>>> 63d28a81
     if (baselinePng.width !== actualPng.width || baselinePng.height !== actualPng.height) {
       throw new Error(`Frame size mismatch for ${file}`);
     }
     const diffPng = new PNG({ width: baselinePng.width, height: baselinePng.height });
-<<<<<<< HEAD
     const diffPixels = pixelmatchFn(
-=======
-    const diffPixels = pixelmatch(
->>>>>>> 63d28a81
       actualPng.data,
       baselinePng.data,
       diffPng.data,
@@ -337,17 +326,10 @@
     .sort();
 }
 
-<<<<<<< HEAD
 async function readPng(path: string, PngCtor: PngModule["PNG"]): Promise<PNG> {
   return await new Promise<PNG>((resolve, reject) => {
     createReadStream(path)
       .pipe(new PngCtor())
-=======
-async function readPng(path: string): Promise<PNG> {
-  return await new Promise<PNG>((resolve, reject) => {
-    createReadStream(path)
-      .pipe(new PNG())
->>>>>>> 63d28a81
       .on("parsed", function (this: PNG) {
         resolve(this);
       })
