--- conflicted
+++ resolved
@@ -196,57 +196,6 @@
  * Renders a deterministic PNG sequence by asking the page to render a specific frame.
  * The page must expose `window.__vis_renderFrame(timeMs)` for Puppeteer to call.
  */
-<<<<<<< HEAD
-=======
-export async function renderDeterministicFrames(options: OfflineRendererOptions): Promise<FrameRenderResult[]> {
-  const normalizedOptions: OfflineRendererOptions = {
-    ...options,
-    entry: await ensureHtmlEntry(options.entry),
-  };
-
-  try {
-    const headlessPreferences = resolveHeadlessPreference();
-    let lastError: unknown;
-    for (const [index, headless] of headlessPreferences.entries()) {
-      try {
-        return await renderWithHeadless(normalizedOptions, headless);
-      } catch (error) {
-        const failure = error instanceof Error ? error : new Error(String(error));
-        lastError = failure;
-        if (shouldFallbackToPlaceholderFrames(failure)) {
-          throw failure;
-        }
-        const isShell = headless === "shell";
-        const hasNext = index < headlessPreferences.length - 1;
-        const recoverable = isShell && hasNext && isRecoverableShellError(failure);
-        const headlessLabel = describeHeadless(headless);
-        if (recoverable) {
-          console.warn(
-            `[vis-export] Offline render attempt with headless=${headlessLabel} failed but will retry with the next preference.`,
-            failure
-          );
-          continue;
-        }
-        console.error(`[vis-export] Offline render failed with headless=${headlessLabel}.`, failure);
-        break;
-      }
-      console.error(`[vis-export] Offline render failed with headless=${headlessLabel}.`, failure);
-      break;
-    }
-    throw lastError instanceof Error ? lastError : new Error("Offline render failed");
-  } catch (error) {
-    if (shouldFallbackToPlaceholderFrames(error)) {
-      console.warn(
-        "[vis-export] Falling back to placeholder frame rendering because Chromium dependencies are unavailable.",
-        error
-      );
-      return await renderPlaceholderFrames(normalizedOptions);
-    }
-    throw error;
-  }
-}
-
->>>>>>> a4e23688
 type LaunchOptions = NonNullable<PuppeteerLaunchOptions>;
 type HeadlessMode = LaunchOptions["headless"];
 
@@ -301,7 +250,6 @@
     : options.entry.startsWith("http")
     ? options.entry
     : pathToFileURL(resolve(options.entry)).toString();
-<<<<<<< HEAD
 
   const launchProfiles = buildLaunchProfiles(headless);
   let lastError: unknown = null;
@@ -325,163 +273,6 @@
           annotated
         );
       }
-=======
-
-  const launchProfiles = buildLaunchProfiles(headless);
-  let lastError: unknown = null;
-
-async function renderWithLaunchProfile(
-  options: OfflineRendererOptions,
-  headless: HeadlessMode,
-  entryUrl: string,
-  attempt: LaunchAttempt
-): Promise<FrameRenderResult[]> {
-  let browser: Browser | null = null;
-  try {
-    for (const profile of launchProfiles) {
-      try {
-        return await renderWithProfile(options, headless, entryUrl, profile);
-      } catch (error) {
-        const failure = error instanceof Error ? error : new Error(String(error));
-        const annotated = annotateLaunchProfileFailure(failure, profile, headless);
-        lastError = annotated;
-        if (!isRendererAutoDetectIssue(annotated)) {
-          throw annotated;
-        }
-        if (profile === launchProfiles[launchProfiles.length - 1]) {
-          throw annotated;
-        }
-        console.warn(
-          `[vis-export] Renderer auto-detection failed using ${profile.description}. Retrying with next launch profile.`,
-          annotated
-        );
-      }
-    }
-  } finally {
-    if (staticServer) {
-      try {
-        await withStep("Stopping static entry server", () => staticServer.close());
-      } catch (error) {
-        console.warn("[vis-export] Failed to stop static entry server cleanly.", error);
-      }
-    }
-  }
-
-  if (lastError) {
-    throw lastError instanceof Error ? lastError : new Error(String(lastError));
-  }
-
-  throw new Error("Offline render failed to initialize a renderer");
-}
-
-interface LaunchProfile {
-  description: string;
-  args: string[];
-  ignoreDefaultArgs?: string[];
-}
-
-function buildLaunchProfiles(headless: HeadlessMode): LaunchProfile[] {
-  const baseArgs = [
-    ...(headless === "shell" || headless === false ? [] : ["--headless=new"]),
-    "--autoplay-policy=no-user-gesture-required",
-    "--disable-dev-shm-usage",
-  ];
-
-  const gpuArgs = [
-    "--enable-gpu",
-    "--ignore-gpu-blocklist",
-    "--enable-webgl",
-    "--enable-webgl2",
-    "--enable-accelerated-2d-canvas",
-  ];
-
-  const gpuDefaultArgBlocklist = ["--disable-gpu", "--disable-software-rasterizer"];
-
-  return [
-    {
-      description: "ANGLE OpenGL",
-      args: [...baseArgs, ...gpuArgs, "--use-gl=angle", "--use-angle=opengl"],
-      ignoreDefaultArgs: gpuDefaultArgBlocklist,
-    },
-    {
-      description: "SwiftShader",
-      args: [...baseArgs, ...gpuArgs, "--use-gl=swiftshader", "--use-angle=swiftshader"],
-      ignoreDefaultArgs: gpuDefaultArgBlocklist,
-    },
-    {
-      description: "Software fallback",
-      args: [...baseArgs, "--disable-gpu", "--use-gl=swiftshader"],
-    },
-  ];
-}
-
-async function launchChromium(
-  profile: LaunchProfile,
-  headless: HeadlessMode,
-  protocolTimeout: number
-): Promise<Browser> {
-  return await withStep(`Launching Chromium (${profile.description})`, () =>
-    puppeteer.launch({
-      headless,
-      protocolTimeout,
-      args: profile.args,
-      ignoreDefaultArgs: profile.ignoreDefaultArgs,
-    })
-  );
-}
-
-function shouldFallbackToPlaceholderFrames(error: unknown): boolean {
-  if (!(error instanceof Error)) {
-    return false;
-  }
-  const message = error.message ?? "";
-  if (extractMissingSharedLibraries(error).length > 0) {
-    return true;
-  }
-  if (/undefined symbol:/i.test(message)) {
-    return true;
-  }
-  if (/Inconsistency detected by ld\.so/i.test(message)) {
-    return true;
-  }
-  return false;
-}
-
-async function renderPlaceholderFrames(options: OfflineRendererOptions): Promise<FrameRenderResult[]> {
-  await mkdirp(options.outDir);
-  const { PNG } = await loadPngModule();
-  return await withStep(`Rendering ${options.totalFrames} placeholder frame(s)`, async () => {
-    const frames: FrameRenderResult[] = [];
-    if (options.totalFrames <= 0) {
-      return frames;
-    }
-
-    const primaryColor = (index: number) => (index * 97) & 0xff;
-    const png = new PNG({ width: options.width, height: options.height });
-    const red = primaryColor(1);
-    const green = primaryColor(2);
-    const blue = primaryColor(3);
-    for (let i = 0; i < png.data.length; i += 4) {
-      png.data[i] = red;
-      png.data[i + 1] = green;
-      png.data[i + 2] = blue;
-      png.data[i + 3] = 255;
-    }
-
-    const basePath = join(options.outDir, "frame-00000.png");
-    await new Promise<void>((resolvePromise, rejectPromise) => {
-      const stream = createWriteStream(basePath);
-      stream.on("finish", () => resolvePromise());
-      stream.on("error", (streamError) => rejectPromise(streamError));
-      png.pack().on("error", (packError) => rejectPromise(packError)).pipe(stream);
-    });
-    frames.push({ frame: 0, path: basePath });
-
-    for (let frame = 1; frame < options.totalFrames; frame++) {
-      const outPath = join(options.outDir, `frame-${frame.toString().padStart(5, "0")}.png`);
-      await copyFile(basePath, outPath);
-      frames.push({ frame, path: outPath });
->>>>>>> a4e23688
     }
 
     return frames;
@@ -597,7 +388,6 @@
 
     return results;
   } finally {
-<<<<<<< HEAD
     if (staticServer) {
       try {
         await withStep("Stopping static entry server", () => staticServer.close());
@@ -612,16 +402,6 @@
   }
 
   throw new Error("Offline render failed to initialize a renderer");
-=======
-    if (browser) {
-      try {
-        await withStep("Closing Chromium", () => browser!.close());
-      } catch (error) {
-        console.warn("[vis-export] Failed to close Chromium cleanly.", error);
-      }
-    }
-  }
->>>>>>> a4e23688
 }
 
 interface LaunchProfile {
