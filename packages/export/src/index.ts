import { createHash } from "crypto";
import { createReadStream, createWriteStream } from "fs";
import { mkdirp, pathExists } from "fs-extra";
import { readdir, stat, writeFile, mkdir } from "fs/promises";
import { join, resolve, relative, dirname } from "path";
import { pathToFileURL } from "url";
import { PNG } from "pngjs";
import pixelmatch from "pixelmatch";
import puppeteer from "puppeteer";
import ffmpeg from "fluent-ffmpeg";
import ffmpegStatic from "ffmpeg-static";
<<<<<<< HEAD
import type { Buffer } from "buffer";
import type { Duplex } from "stream";

interface PngOptions {
  width?: number;
  height?: number;
  fill?: boolean;
}

type PngInstance = Duplex & {
  width: number;
  height: number;
  data: Buffer;
  pack(): NodeJS.ReadableStream;
  on(event: "parsed", callback: (this: PngInstance) => void): PngInstance;
  on(event: "error", callback: (error: Error) => void): PngInstance;
};

type PngCtor = new (options?: PngOptions) => PngInstance;

interface PngModule {
  PNG: PngCtor;
}
=======
import type { PNG } from "pngjs";

type PngModule = typeof import("pngjs");
>>>>>>> 62118a70
type PixelmatchFn = typeof import("pixelmatch");

let pngModulePromise: Promise<PngModule> | null = null;
function loadPngModule(): Promise<PngModule> {
  if (!pngModulePromise) {
<<<<<<< HEAD
    pngModulePromise = import("pngjs").then((module) => module as unknown as PngModule);
=======
    pngModulePromise = import("pngjs");
>>>>>>> 62118a70
  }
  return pngModulePromise;
}

let pixelmatchPromise: Promise<PixelmatchFn> | null = null;
async function loadPixelmatch(): Promise<PixelmatchFn> {
  if (!pixelmatchPromise) {
    pixelmatchPromise = import("pixelmatch").then((module) => {
      const asUnknown = module as unknown;
      if (typeof asUnknown === "function") {
        return asUnknown as PixelmatchFn;
      }
      const withDefault = asUnknown as { default?: PixelmatchFn };
      return (withDefault.default ?? withDefault) as PixelmatchFn;
    });
  }
  return pixelmatchPromise;
}

export interface OfflineRendererOptions {
  entry: string;
  outDir: string;
  totalFrames: number;
  fps: number;
  width: number;
  height: number;
}

export interface FrameRenderResult {
  frame: number;
  path: string;
}

export interface RenderAndEncodeOptions extends OfflineRendererOptions {
  videoFile?: string;
  codec?: "libx264" | "prores_ks";
  pixelFormat?: string;
  framePattern?: string;
}

export interface RenderAndEncodeResult {
  frames: FrameRenderResult[];
  videoFile: string;
  framePattern: string;
}

/**
 * Renders a deterministic PNG sequence by asking the page to render a specific frame.
 * The page must expose `window.__vis_renderFrame(timeMs)` for Puppeteer to call.
 */
export async function renderDeterministicFrames(options: OfflineRendererOptions): Promise<FrameRenderResult[]> {
  const results: FrameRenderResult[] = [];
  await mkdirp(options.outDir);
  const browser = await puppeteer.launch({
    headless: "shell",
    protocolTimeout: 120_000,
    args: [
      "--headless=new",
      "--enable-gpu",
      "--ignore-gpu-blocklist",
      "--use-gl=angle",
      "--use-angle=opengl",
      "--disable-software-rasterizer",
      "--disable-dev-shm-usage",
    ],
  });

  try {
    const page = await browser.newPage();
    await page.setViewport({ width: options.width, height: options.height, deviceScaleFactor: 1 });
    page.setDefaultTimeout(120_000);
    page.setDefaultNavigationTimeout(120_000);

    const url = options.entry.startsWith("http")
      ? options.entry
      : pathToFileURL(resolve(options.entry)).toString();
    await page.goto(url, { waitUntil: "networkidle0" });

    for (let frame = 0; frame < options.totalFrames; frame++) {
      const time = (frame / options.fps) * 1000;
      await page.evaluate((ms) => {
        return (window as unknown as { __vis_renderFrame?: (ms: number) => Promise<void> }).__vis_renderFrame?.(ms);
      }, time);
      const outPath = join(options.outDir, `frame-${frame.toString().padStart(5, "0")}.png`);
      await page.screenshot({ path: outPath });
      results.push({ frame, path: outPath });
    }
  } finally {
    await browser.close();
  }
  return results;
}

export async function runRenderAndEncode(options: RenderAndEncodeOptions): Promise<RenderAndEncodeResult> {
  await ensureOutDir(options.outDir);
  const frames = await renderDeterministicFrames(options);
  const framePattern =
    options.framePattern ?? inferFramePattern(frames, options.outDir) ?? join(options.outDir, "frame-%05d.png");
  const videoFile = options.videoFile ?? join(options.outDir, "output.mp4");
  await encodeVideo({
    inputPattern: framePattern,
    outputFile: videoFile,
    fps: options.fps,
    codec: options.codec,
    pixelFormat: options.pixelFormat,
  });
  return { frames, videoFile, framePattern };
}

export interface ExportVideoOptions {
  inputPattern: string;
  outputFile: string;
  fps: number;
  codec?: "libx264" | "prores_ks";
  pixelFormat?: string;
}

/**
 * Wraps ffmpeg invocation to build perfect mp4/prores loops from PNG sequences.
 */
export async function encodeVideo(options: ExportVideoOptions): Promise<void> {
  const binaryPath = ffmpegStatic;
  if (binaryPath == null) {
    throw new Error("ffmpeg-static binary not found");
  }
  await new Promise<void>((resolvePromise, rejectPromise) => {
    ffmpeg()
      .setFfmpegPath(binaryPath)
      .input(options.inputPattern)
      .inputOptions(["-framerate", options.fps.toString()])
      .videoCodec(options.codec ?? "libx264")
      .outputOptions([
        "-pix_fmt",
        options.pixelFormat ?? "yuv420p",
        "-y",
      ])
      .output(options.outputFile)
      .on("end", () => resolvePromise())
      .on("error", (error: Error) => rejectPromise(error))
      .run();
  });
}

export async function ensureOutDir(path: string): Promise<void> {
  if (!(await pathExists(path))) {
    await mkdirp(path);
  }
}

export interface CompareFrameSequencesOptions {
  actualDir: string;
  baselineDir: string;
  diffDir?: string;
  threshold?: number;
}

export interface FrameMismatch {
  frame: string;
  diffPixels: number;
  totalPixels: number;
  mismatchRatio: number;
  diffPath?: string;
}

export interface RegressionSummary {
  diffs: FrameMismatch[];
  totalCompared: number;
  maxMismatch: number;
  averageMismatch: number;
  missingInActual: string[];
  missingInBaseline: string[];
}

export async function compareFrameSequences(options: CompareFrameSequencesOptions): Promise<RegressionSummary> {
  const [{ PNG }, pixelmatchFn] = await Promise.all([loadPngModule(), loadPixelmatch()]);
  const [actualFiles, baselineFiles] = await Promise.all([
    collectPngs(options.actualDir),
    collectPngs(options.baselineDir),
  ]);

  const actualSet = new Set(actualFiles);
  const baselineSet = new Set(baselineFiles);
  const intersection = baselineFiles.filter((file) => actualSet.has(file));
  const missingInActual = baselineFiles.filter((file) => !actualSet.has(file));
  const missingInBaseline = actualFiles.filter((file) => !baselineSet.has(file));

  const diffs: FrameMismatch[] = [];
  if (options.diffDir) {
    await mkdir(options.diffDir, { recursive: true });
  }

  for (const file of intersection) {
    const baselinePath = join(options.baselineDir, file);
    const actualPath = join(options.actualDir, file);
    const [baselinePng, actualPng] = await Promise.all([readPng(baselinePath, PNG), readPng(actualPath, PNG)]);
    if (baselinePng.width !== actualPng.width || baselinePng.height !== actualPng.height) {
      throw new Error(`Frame size mismatch for ${file}`);
    }
    const diffPng = new PNG({ width: baselinePng.width, height: baselinePng.height });
    const diffPixels = pixelmatchFn(
      actualPng.data,
      baselinePng.data,
      diffPng.data,
      baselinePng.width,
      baselinePng.height,
      {
        threshold: options.threshold ?? 0.1,
        includeAA: false,
      }
    );
    let diffPath: string | undefined;
    if (options.diffDir && diffPixels > 0) {
      diffPath = join(options.diffDir, file);
      await writePng(diffPng, diffPath);
    }
    const totalPixels = baselinePng.width * baselinePng.height;
    diffs.push({
      frame: file,
      diffPixels,
      totalPixels,
      mismatchRatio: diffPixels / totalPixels,
      diffPath,
    });
  }

  const totalCompared = diffs.length;
  const maxMismatch = totalCompared === 0 ? 0 : Math.max(...diffs.map((d) => d.mismatchRatio));
  const averageMismatch =
    totalCompared === 0 ? 0 : diffs.reduce((sum, diff) => sum + diff.mismatchRatio, 0) / totalCompared;

  return { diffs, totalCompared, maxMismatch, averageMismatch, missingInActual, missingInBaseline };
}

export interface ReleaseManifestOptions {
  frames: FrameRenderResult[];
  videoFile: string;
  fps: number;
  durationMs: number;
  seed: string;
  outputPath: string;
  plugins?: string[];
  extra?: Record<string, unknown>;
}

export interface ReleaseManifest {
  version: string;
  generatedAt: string;
  fps: number;
  durationMs: number;
  totalFrames: number;
  seed: string;
  video: {
    path: string;
    hash: string;
    size: number;
  };
  frames: {
    frame: number;
    path: string;
    hash: string;
    size: number;
  }[];
  plugins?: string[];
  extra?: Record<string, unknown>;
}

export async function writeReleaseManifest(options: ReleaseManifestOptions): Promise<ReleaseManifest> {
  await ensureOutDir(dirname(options.outputPath));
  const manifestDir = dirname(options.outputPath);
  const frameEntries = [] as ReleaseManifest["frames"];
  for (const frame of options.frames) {
    const [hash, info] = await Promise.all([computeFileHash(frame.path), stat(frame.path)]);
    frameEntries.push({
      frame: frame.frame,
      path: relative(manifestDir, frame.path),
      hash,
      size: info.size,
    });
  }
  const videoInfo = await stat(options.videoFile);
  const videoHash = await computeFileHash(options.videoFile);
  const manifest: ReleaseManifest = {
    version: "1.0.0",
    generatedAt: new Date().toISOString(),
    fps: options.fps,
    durationMs: options.durationMs,
    totalFrames: options.frames.length,
    seed: options.seed,
    video: {
      path: relative(manifestDir, options.videoFile),
      hash: videoHash,
      size: videoInfo.size,
    },
    frames: frameEntries,
    plugins: options.plugins,
    extra: options.extra,
  };
  await writeFile(options.outputPath, JSON.stringify(manifest, null, 2), "utf-8");
  return manifest;
}

async function collectPngs(dir: string): Promise<string[]> {
  const files = await readdir(dir);
  return files
    .filter((file) => file.toLowerCase().endsWith(".png"))
    .sort();
}

<<<<<<< HEAD
async function readPng(path: string, PngConstructor: PngCtor): Promise<PngInstance> {
  return await new Promise<PngInstance>((resolve, reject) => {
    createReadStream(path)
      .pipe(new PngConstructor())
      .on("parsed", function (this: PngInstance) {
=======
async function readPng(path: string, PngCtor: PngModule["PNG"]): Promise<PNG> {
  return await new Promise<PNG>((resolve, reject) => {
    createReadStream(path)
      .pipe(new PngCtor())
      .on("parsed", function (this: PNG) {
>>>>>>> 62118a70
        resolve(this);
      })
      .on("error", reject);
  });
}

<<<<<<< HEAD
async function writePng(png: PngInstance, path: string): Promise<void> {
=======
async function writePng(png: PNG, path: string): Promise<void> {
>>>>>>> 62118a70
  await new Promise<void>((resolve, reject) => {
    png
      .pack()
      .pipe(createWriteStream(path))
      .on("finish", resolve)
      .on("error", reject);
  });
}

function inferFramePattern(frames: FrameRenderResult[], outDir: string): string | undefined {
  const first = frames[0];
  if (!first) return undefined;
  const basename = first.path.startsWith(outDir) ? first.path.slice(outDir.length + 1) : relative(outDir, first.path);
  const match = basename.match(/^(.*?)(\d+)(\.png)$/);
  if (!match) return undefined;
  const [, prefix, digits, suffix] = match;
  return join(outDir, `${prefix}%0${digits.length}d${suffix}`);
}

async function computeFileHash(path: string, algorithm: string = "sha256"): Promise<string> {
  const hash = createHash(algorithm);
  return await new Promise<string>((resolve, reject) => {
    createReadStream(path)
      .on("data", (chunk) => hash.update(chunk))
      .on("error", reject)
      .on("end", () => resolve(hash.digest("hex")));
  });
}<|MERGE_RESOLUTION|>--- conflicted
+++ resolved
@@ -9,7 +9,6 @@
 import puppeteer from "puppeteer";
 import ffmpeg from "fluent-ffmpeg";
 import ffmpegStatic from "ffmpeg-static";
-<<<<<<< HEAD
 import type { Buffer } from "buffer";
 import type { Duplex } from "stream";
 
@@ -33,21 +32,12 @@
 interface PngModule {
   PNG: PngCtor;
 }
-=======
-import type { PNG } from "pngjs";
-
-type PngModule = typeof import("pngjs");
->>>>>>> 62118a70
 type PixelmatchFn = typeof import("pixelmatch");
 
 let pngModulePromise: Promise<PngModule> | null = null;
 function loadPngModule(): Promise<PngModule> {
   if (!pngModulePromise) {
-<<<<<<< HEAD
     pngModulePromise = import("pngjs").then((module) => module as unknown as PngModule);
-=======
-    pngModulePromise = import("pngjs");
->>>>>>> 62118a70
   }
   return pngModulePromise;
 }
@@ -356,30 +346,18 @@
     .sort();
 }
 
-<<<<<<< HEAD
 async function readPng(path: string, PngConstructor: PngCtor): Promise<PngInstance> {
   return await new Promise<PngInstance>((resolve, reject) => {
     createReadStream(path)
       .pipe(new PngConstructor())
       .on("parsed", function (this: PngInstance) {
-=======
-async function readPng(path: string, PngCtor: PngModule["PNG"]): Promise<PNG> {
-  return await new Promise<PNG>((resolve, reject) => {
-    createReadStream(path)
-      .pipe(new PngCtor())
-      .on("parsed", function (this: PNG) {
->>>>>>> 62118a70
         resolve(this);
       })
       .on("error", reject);
   });
 }
 
-<<<<<<< HEAD
 async function writePng(png: PngInstance, path: string): Promise<void> {
-=======
-async function writePng(png: PNG, path: string): Promise<void> {
->>>>>>> 62118a70
   await new Promise<void>((resolve, reject) => {
     png
       .pack()
